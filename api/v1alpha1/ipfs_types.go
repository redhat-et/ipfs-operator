--- conflicted
+++ resolved
@@ -31,10 +31,13 @@
 	ReconciledReasonError string = "ReconcileError"
 )
 
-<<<<<<< HEAD
-type FollowParams struct {
+type followParams struct {
 	Name     string `json:"name"`
 	Template string `json:"template"`
+}
+
+type networkConfig struct {
+	CircuitRelays int32 `json:"circuitRelays"`
 }
 
 type IpfsSpec struct {
@@ -43,20 +46,8 @@
 	IpfsStorage    string         `json:"ipfsStorage"`
 	ClusterStorage string         `json:"clusterStorage"`
 	Replicas       int32          `json:"replicas"`
-	Follows        []FollowParams `json:"follows"`
-=======
-type networkConfig struct {
-	CircuitRelays int32 `json:"circuitRelays"`
-}
-
-type IpfsSpec struct {
-	URL            string        `json:"url"`
-	Public         bool          `json:"public"`
-	IpfsStorage    string        `json:"ipfsStorage"`
-	ClusterStorage string        `json:"clusterStorage"`
-	Replicas       int32         `json:"replicas"`
-	Networking     networkConfig `json:"networking"`
->>>>>>> f906aa81
+	Networking     networkConfig  `json:"networking"`
+	Follows        []followParams `json:"follows"`
 }
 
 type IpfsStatus struct {
